﻿using System;
using System.Collections.Generic;
using System.IO;
using System.Linq;
using System.Numerics.Tensors;
using System.Runtime.InteropServices;
using System.Text;
using System.Threading.Tasks;
using SixLabors.ImageSharp;
using SixLabors.ImageSharp.Advanced;
using SixLabors.ImageSharp.PixelFormats;
using SixLabors.ImageSharp.Processing;
using SixLabors.Primitives;

#if NET471
using System.Collections.Async;
#endif

namespace NnCase.Converter.Data
{
    public enum PostprocessMethods
    {
        None,
        Normalize0To1,
        NormalizeMinus1To1,
        Whitening
    }

    public enum PreprocessMethods
    {
        None,
        Darknet
    }

    public abstract class Dataset
    {
        private readonly IReadOnlyList<string> _fileNames;
        private readonly int[] _dimensions;
        private readonly int _batchSize;

        public float Mean { get; }
        public float Std { get; }

        public ReadOnlySpan<int> Dimensions => _dimensions;

        public Dataset(string path, IReadOnlyCollection<string> allowdExtensions, ReadOnlySpan<int> dimensions, int batchSize, PostprocessMethods postprocessMethod, float? mean = null, float? std = null)
        {
            if (batchSize < 1)
                throw new ArgumentOutOfRangeException(nameof(batchSize));

            if (Directory.Exists(path))
            {
                _fileNames = (from f in Directory.EnumerateFiles(path, "*.*", SearchOption.AllDirectories)
                              where allowdExtensions.Contains(Path.GetExtension(f).ToLowerInvariant())
                              select f).ToList();
            }
            else if (allowdExtensions.Contains(Path.GetExtension(path)))
            {
                _fileNames = new[] { path };
            }

            if (_fileNames == null || _fileNames.Count == 0)
            {
                throw new ArgumentException("Invalid dataset.");
            }

            _dimensions = dimensions.ToArray();
            _batchSize = batchSize;

            if (mean.HasValue)
                Mean = mean.Value;
            if (std.HasValue)
                Std = std.Value;
            else
            {
                switch (postprocessMethod)
                {
                    case PostprocessMethods.None:
                        break;
                    case PostprocessMethods.Normalize0To1:
                        Mean = 0;
                        Std = 1;
                        break;
                    case PostprocessMethods.NormalizeMinus1To1:
                        Mean = 0.5f;
                        Std = 0.5f;
                        break;
                    case PostprocessMethods.Whitening:
                        break;
                    default:
                        break;
                }
            }
        }


        public
#if NET471
#else
            async
#endif
            IAsyncEnumerable<Tensor<float>> GetBatchesAsync()
        {
            var dimensions = new[] { _batchSize }.Concat(_dimensions).ToArray();
            var oneSize = Dimensions.GetSize();

            async Task<byte[]> ReadAllBytesAsync(string path)
            {
                using (var fs = File.OpenRead(path))
                {
                    var buffer = new byte[(int)fs.Length];
                    await fs.ReadAsync(buffer, 0, buffer.Length);
                    return buffer;
                }
            }

#if NET471
            return new AsyncEnumerable<Tensor<float>>(async yield =>
            {
#endif
            for (int i = 0; i < _fileNames.Count / _batchSize; i++)
            {
                var tensor = new DenseTensor<float>(dimensions);
                var sources = await Task.WhenAll(from j in Enumerable.Range(i * _batchSize, _batchSize)
                                                 select ReadAllBytesAsync(_fileNames[j]));
                Parallel.For(0, _batchSize, j =>
                {
                    var buffer = tensor.Buffer.Slice(j * oneSize);
                    Process(sources[j], buffer.Span);
                    Postprocess(buffer.Span);
                });

#if NET471
                    await yield.ReturnAsync(tensor);
#else
                yield return tensor;
#endif
            }
#if NET471
            });
#endif
        }

<<<<<<< HEAD
        private void Postprocess(Span<float> data)
=======
        public
#if NET471
#else
            async
#endif
            IAsyncEnumerable<(string[] filename, Tensor<byte> tensor)> GetFixedBatchesAsync()
        {
            var dimensions = new[] { _batchSize }.Concat(_dimensions).ToArray();
            var oneSize = Dimensions.GetSize();

            async Task<byte[]> ReadAllBytesAsync(string path)
            {
                using (var fs = File.OpenRead(path))
                {
                    var buffer = new byte[(int)fs.Length];
                    await fs.ReadAsync(buffer, 0, buffer.Length);
                    return buffer;
                }
            }

#if NET471
            return new AsyncEnumerable<(string[] filename, Tensor<byte> tensor)>(async yield =>
            {
#endif
            for (int i = 0; i < _fileNames.Count / _batchSize; i++)
            {
                var tensor = new DenseTensor<byte>(dimensions);
                var sources = await Task.WhenAll(from j in Enumerable.Range(i * _batchSize, _batchSize)
                                                 select ReadAllBytesAsync(_fileNames[j]));
                Parallel.For(0, _batchSize, j =>
                {
                    var buffer = tensor.Buffer.Slice(j * oneSize);
                    Process(sources[j], buffer.Span);
                });

#if NET471
                    await yield.ReturnAsync((_fileNames.Skip(i * _batchSize).Take(_batchSize).ToArray(), tensor));
#else
                yield return (_fileNames.Skip(i * _batchSize).Take(_batchSize).ToArray(), tensor);
#endif
            }
#if NET471
            });
#endif
        }

        private void Postprocess(Span<float> data, PostprocessMethods postprocessMethod)
>>>>>>> 5cffa227
        {
            for (int i = 0; i < data.Length; i++)
                data[i] = (data[i] - Mean) / Std;
        }

        protected abstract void Process(byte[] source, Span<float> dest);
        protected abstract void Process(byte[] source, Span<byte> dest);
    }

    public class ImageDataset : Dataset
    {
        private static readonly string[] _allowdExtensions = new[]
        {
            ".bmp", ".jpeg", ".jpg", ".png"
        };

        private readonly PreprocessMethods _preprocessMethods;

        public ImageDataset(string path, ReadOnlySpan<int> dimensions, int batchSize, PreprocessMethods preprocessMethods, PostprocessMethods postprocessMethod, float? mean = null, float? std = null)
            : base(path, _allowdExtensions, dimensions, batchSize, postprocessMethod, mean, std)
        {
            _preprocessMethods = preprocessMethods;
        }

        protected Image<Rgb24> Process(byte[] source)
        {
            using (var image = Image.Load<Rgb24>(source))
            {
                Image<Rgb24> destImage;
                if (_preprocessMethods == PreprocessMethods.Darknet)
                {
                    image.Mutate(x =>
                        x.Resize(new ResizeOptions
                        {
                            Size = new Size(Dimensions[2], Dimensions[1]),
                            Sampler = KnownResamplers.Bicubic,
                            Position = AnchorPositionMode.Center,
                            Mode = ResizeMode.Max
                        }));
                    destImage = new Image<Rgb24>(image.GetConfiguration(), Dimensions[2], Dimensions[1], new Rgb24(127, 127, 127));
                    var leftTop = new Point((destImage.Width - image.Width) / 2, (destImage.Height - image.Height) / 2);
                    destImage.Mutate(x =>
                        x.DrawImage(image, leftTop, GraphicsOptions.Default));
                }
                else
                {
                    image.Mutate(x =>
<<<<<<< HEAD
                        x.Resize(new ResizeOptions
                        {
                            Size = new Size(Dimensions[2], Dimensions[1]),
                            Sampler = KnownResamplers.Bicubic,
                            Mode = ResizeMode.Stretch
                        }));
                    destImage = image;
=======
                        x.Resize(Dimensions[2], Dimensions[1]));
                    destImage = image.Clone();
>>>>>>> 5cffa227
                }

                return destImage;
            }
        }

        protected override void Process(byte[] source, Span<float> dest)
        {
            using (var destImage = Process(source))
            {
                if (Dimensions[0] == 3)
                {
                    var pixels = destImage.GetPixelSpan();
                    var channelSize = Dimensions[1] * Dimensions[2];

                    var rChannel = dest.Slice(0, channelSize);
                    for (int i = 0; i < channelSize; i++)
                        rChannel[i] = pixels[i].R / 255.0f;

                    var gChannel = dest.Slice(channelSize, channelSize);
                    for (int i = 0; i < channelSize; i++)
                        gChannel[i] = pixels[i].G / 255.0f;

                    var bChannel = dest.Slice(channelSize * 2, channelSize);
                    for (int i = 0; i < channelSize; i++)
                        bChannel[i] = pixels[i].B / 255.0f;
                }
                else if (Dimensions[0] == 1)
                {
                    destImage.Mutate(x =>
                        x.Grayscale());

                    var pixels = destImage.GetPixelSpan();
                    var channelSize = Dimensions[1] * Dimensions[2];

                    var rChannel = dest.Slice(0, channelSize);
                    for (int i = 0; i < channelSize; i++)
                        rChannel[i] = pixels[i].R / 255.0f;
                }
                else
                {
                    throw new NotSupportedException($"Channels number {Dimensions[0]} is not supported by dataset provider.");
                }
            }
        }

        protected override void Process(byte[] source, Span<byte> dest)
        {
            using (var destImage = Process(source))
            {
                if (Dimensions[0] == 3)
                {
                    var pixels = destImage.GetPixelSpan();
                    var channelSize = Dimensions[1] * Dimensions[2];

                    var rChannel = dest.Slice(0, channelSize);
                    for (int i = 0; i < channelSize; i++)
                        rChannel[i] = pixels[i].R;

                    var gChannel = dest.Slice(channelSize, channelSize);
                    for (int i = 0; i < channelSize; i++)
                        gChannel[i] = pixels[i].G;

                    var bChannel = dest.Slice(channelSize * 2, channelSize);
                    for (int i = 0; i < channelSize; i++)
                        bChannel[i] = pixels[i].B;
                }
                else if (Dimensions[0] == 1)
                {
                    destImage.Mutate(x =>
                        x.Grayscale());

                    var pixels = destImage.GetPixelSpan();
                    var channelSize = Dimensions[1] * Dimensions[2];

                    var rChannel = dest.Slice(0, channelSize);
                    for (int i = 0; i < channelSize; i++)
                        rChannel[i] = pixels[i].R;
                }
                else
                {
                    throw new NotSupportedException($"Channels number {Dimensions[0]} is not supported by dataset provider.");
                }
            }
        }
    }

    public class RawDataset : Dataset
    {
        private readonly PreprocessMethods _preprocessMethods;

        public RawDataset(string path, ReadOnlySpan<int> dimensions, int batchSize, PreprocessMethods preprocessMethods, PostprocessMethods postprocessMethod, float? mean = null, float? std = null)
            : base(path, null, dimensions, batchSize, postprocessMethod, mean, std)
        {
            _preprocessMethods = preprocessMethods;
        }

        protected override void Process(byte[] source, Span<float> dest)
        {
            var src = MemoryMarshal.Cast<byte, float>(source);
            for (int i = 0; i < dest.Length; i++)
                dest[i] = src[i];
        }
    }
}<|MERGE_RESOLUTION|>--- conflicted
+++ resolved
@@ -141,9 +141,10 @@
 #endif
         }
 
-<<<<<<< HEAD
         private void Postprocess(Span<float> data)
-=======
+        {
+            for (int i = 0; i < data.Length; i++)
+                data[i] = (data[i] - Mean) / Std;
         public
 #if NET471
 #else
@@ -188,13 +189,6 @@
 #if NET471
             });
 #endif
-        }
-
-        private void Postprocess(Span<float> data, PostprocessMethods postprocessMethod)
->>>>>>> 5cffa227
-        {
-            for (int i = 0; i < data.Length; i++)
-                data[i] = (data[i] - Mean) / Std;
         }
 
         protected abstract void Process(byte[] source, Span<float> dest);
@@ -239,7 +233,6 @@
                 else
                 {
                     image.Mutate(x =>
-<<<<<<< HEAD
                         x.Resize(new ResizeOptions
                         {
                             Size = new Size(Dimensions[2], Dimensions[1]),
@@ -247,10 +240,6 @@
                             Mode = ResizeMode.Stretch
                         }));
                     destImage = image;
-=======
-                        x.Resize(Dimensions[2], Dimensions[1]));
-                    destImage = image.Clone();
->>>>>>> 5cffa227
                 }
 
                 return destImage;
@@ -289,46 +278,6 @@
                     var rChannel = dest.Slice(0, channelSize);
                     for (int i = 0; i < channelSize; i++)
                         rChannel[i] = pixels[i].R / 255.0f;
-                }
-                else
-                {
-                    throw new NotSupportedException($"Channels number {Dimensions[0]} is not supported by dataset provider.");
-                }
-            }
-        }
-
-        protected override void Process(byte[] source, Span<byte> dest)
-        {
-            using (var destImage = Process(source))
-            {
-                if (Dimensions[0] == 3)
-                {
-                    var pixels = destImage.GetPixelSpan();
-                    var channelSize = Dimensions[1] * Dimensions[2];
-
-                    var rChannel = dest.Slice(0, channelSize);
-                    for (int i = 0; i < channelSize; i++)
-                        rChannel[i] = pixels[i].R;
-
-                    var gChannel = dest.Slice(channelSize, channelSize);
-                    for (int i = 0; i < channelSize; i++)
-                        gChannel[i] = pixels[i].G;
-
-                    var bChannel = dest.Slice(channelSize * 2, channelSize);
-                    for (int i = 0; i < channelSize; i++)
-                        bChannel[i] = pixels[i].B;
-                }
-                else if (Dimensions[0] == 1)
-                {
-                    destImage.Mutate(x =>
-                        x.Grayscale());
-
-                    var pixels = destImage.GetPixelSpan();
-                    var channelSize = Dimensions[1] * Dimensions[2];
-
-                    var rChannel = dest.Slice(0, channelSize);
-                    for (int i = 0; i < channelSize; i++)
-                        rChannel[i] = pixels[i].R;
                 }
                 else
                 {
@@ -354,5 +303,45 @@
             for (int i = 0; i < dest.Length; i++)
                 dest[i] = src[i];
         }
+
+        protected override void Process(byte[] source, Span<byte> dest)
+        {
+            using (var destImage = Process(source))
+            {
+                if (Dimensions[0] == 3)
+                {
+                    var pixels = destImage.GetPixelSpan();
+                    var channelSize = Dimensions[1] * Dimensions[2];
+
+                    var rChannel = dest.Slice(0, channelSize);
+                    for (int i = 0; i < channelSize; i++)
+                        rChannel[i] = pixels[i].R;
+
+                    var gChannel = dest.Slice(channelSize, channelSize);
+                    for (int i = 0; i < channelSize; i++)
+                        gChannel[i] = pixels[i].G;
+
+                    var bChannel = dest.Slice(channelSize * 2, channelSize);
+                    for (int i = 0; i < channelSize; i++)
+                        bChannel[i] = pixels[i].B;
+                }
+                else if (Dimensions[0] == 1)
+                {
+                    destImage.Mutate(x =>
+                        x.Grayscale());
+
+                    var pixels = destImage.GetPixelSpan();
+                    var channelSize = Dimensions[1] * Dimensions[2];
+
+                    var rChannel = dest.Slice(0, channelSize);
+                    for (int i = 0; i < channelSize; i++)
+                        rChannel[i] = pixels[i].R;
+                }
+                else
+                {
+                    throw new NotSupportedException($"Channels number {Dimensions[0]} is not supported by dataset provider.");
+                }
+            }
+        }
     }
 }